--- conflicted
+++ resolved
@@ -74,11 +74,6 @@
     .APPL_DELAY        (TbApplDelay),
     .ACQ_DELAY         (TbAcqDelay)
   ) i_sim_mem (
-<<<<<<< HEAD
-    .clk_i  (clk),
-    .rst_ni (rst_n),
-    .axi_slv(axi)
-=======
     .clk_i   (clk),
     .rst_ni  (rst_n),
     .axi_slv (axi),
@@ -96,7 +91,6 @@
     .mon_r_user_o      (),
     .mon_r_beat_count_o(),
     .mon_r_last_o      ()
->>>>>>> 71ed21a9
   );
 
   // Simply read and write a random memory region.
