// Copyright 2020 ETH Zurich and University of Bologna.
// Copyright and related rights are licensed under the Solderpad Hardware
// License, Version 0.51 (the "License"); you may not use this file except in
// compliance with the License.  You may obtain a copy of the License at
// http://solderpad.org/licenses/SHL-0.51. Unless required by applicable law
// or agreed to in writing, software, hardware and materials distributed under
// this License is distributed on an "AS IS" BASIS, WITHOUT WARRANTIES OR
// CONDITIONS OF ANY KIND, either express or implied. See the License for the
// specific language governing permissions and limitations under the License.
//
// Authors:
// - Matheus Cavalcante <matheusd@iis.ee.ethz.ch>
// - Andreas Kurth <akurth@iis.ee.ethz.ch>

`include "axi/assign.svh"

module tb_axi_dw_downsizer #(
<<<<<<< HEAD
  // AXI Parameters
  parameter int unsigned TbAxiAddrWidth        = 64,
  parameter int unsigned TbAxiIdWidth          = 4,
  parameter int unsigned TbAxiSlvPortDataWidth = 64,
  parameter int unsigned TbAxiMstPortDataWidth = 32,
  parameter int unsigned TbAxiUserWidth        = 8,
  // TB Parameters
  parameter time         TbCyclTime            = 10ns,
  parameter time         TbApplTime            = 2ns,
  parameter time         TbTestTime            = 8ns
);
=======
    // AXI Parameters
    parameter int unsigned TbAxiAddrWidth        = 64  ,
    parameter int unsigned TbAxiIdWidth          = 4   ,
    parameter int unsigned TbAxiSlvPortDataWidth = 64  ,
    parameter int unsigned TbAxiMstPortDataWidth = 32  ,
    parameter int unsigned TbAxiUserWidth        = 8   ,
    parameter int unsigned TbInitialBStallCycles = 0,
    parameter int unsigned TbInitialRStallCycles = 0,
    // TB Parameters
    parameter time TbCyclTime                    = 10ns,
    parameter time TbApplTime                    = 2ns ,
    parameter time TbTestTime                    = 8ns
  );
>>>>>>> 71ed21a9

  /*********************
   *  CLOCK GENERATOR  *
   *********************/

  logic clk;
  logic rst_n;
  logic eos;

  int unsigned b_stall;
  int unsigned r_stall;

  clk_rst_gen #(
    .ClkPeriod   (TbCyclTime),
    .RstClkCycles(5)
  ) i_clk_rst_gen (
    .clk_o (clk),
    .rst_no(rst_n)
  );

  /*********
   *  AXI  *
   *********/

  // Master port

  AXI_BUS_DV #(
    .AXI_ADDR_WIDTH(TbAxiAddrWidth),
    .AXI_DATA_WIDTH(TbAxiSlvPortDataWidth),
    .AXI_ID_WIDTH  (TbAxiIdWidth),
    .AXI_USER_WIDTH(TbAxiUserWidth)
  ) master_dv (
    .clk_i(clk)
  );

  AXI_BUS #(
    .AXI_ADDR_WIDTH(TbAxiAddrWidth),
    .AXI_DATA_WIDTH(TbAxiSlvPortDataWidth),
    .AXI_ID_WIDTH  (TbAxiIdWidth),
    .AXI_USER_WIDTH(TbAxiUserWidth)
  ) master ();

  `AXI_ASSIGN_AW(master, master_dv)
  `AXI_ASSIGN_W(master, master_dv)
  `AXI_ASSIGN_AR(master, master_dv)
  assign master_dv.b_id    =                       master.b_id;
  assign master_dv.b_resp  =                       master.b_resp;
  assign master_dv.b_user  =                       master.b_user;
  assign master_dv.b_valid = b_stall != 0 ? 1'b0 : master.b_valid;
  assign master.b_ready    = b_stall != 0 ? 1'b0 : master_dv.b_ready;
  assign master_dv.r_id    =                       master.r_id;
  assign master_dv.r_data  =                       master.r_data;
  assign master_dv.r_resp  =                       master.r_resp;
  assign master_dv.r_last  =                       master.r_last;
  assign master_dv.r_user  =                       master.r_user;
  assign master_dv.r_valid = r_stall != 0 ? 1'b0 : master.r_valid;
  assign master.r_ready    = r_stall != 0 ? 1'b0 : master_dv.r_ready;

  always_ff @(posedge clk or negedge rst_n) begin : proc_
    if(~rst_n) begin
      b_stall <= TbInitialBStallCycles;
      r_stall <= TbInitialRStallCycles;
    end else begin
      b_stall <= b_stall == 0 ? 0 : b_stall-1;
      r_stall <= r_stall == 0 ? 0 : r_stall-1;
    end
  end

  axi_test::axi_rand_master #(
    .AW             (TbAxiAddrWidth),
    .DW             (TbAxiSlvPortDataWidth),
    .IW             (TbAxiIdWidth),
    .UW             (TbAxiUserWidth),
    .TA             (TbApplTime),
    .TT             (TbTestTime),
    .MAX_READ_TXNS  (8),
    .MAX_WRITE_TXNS (8),
    .AXI_BURST_FIXED(1'b0),
    .AXI_ATOPS      (1'b1)
  ) master_drv = new(
    master_dv
  );

  // Slave port

  AXI_BUS_DV #(
    .AXI_ADDR_WIDTH(TbAxiAddrWidth),
    .AXI_DATA_WIDTH(TbAxiMstPortDataWidth),
    .AXI_ID_WIDTH  (TbAxiIdWidth),
    .AXI_USER_WIDTH(TbAxiUserWidth)
  ) slave_dv (
    .clk_i(clk)
  );

  AXI_BUS #(
    .AXI_ADDR_WIDTH(TbAxiAddrWidth),
    .AXI_DATA_WIDTH(TbAxiMstPortDataWidth),
    .AXI_ID_WIDTH  (TbAxiIdWidth),
    .AXI_USER_WIDTH(TbAxiUserWidth)
  ) slave ();

  axi_test::axi_rand_slave #(
    .AW(TbAxiAddrWidth),
    .DW(TbAxiMstPortDataWidth),
    .IW(TbAxiIdWidth),
    .UW(TbAxiUserWidth),
    .TA(TbApplTime),
    .TT(TbTestTime)
  ) slave_drv = new(
    slave_dv
  );

  `AXI_ASSIGN(slave_dv, slave)

  /*********
   *  DUT  *
   *********/

  axi_dw_converter_intf #(
    .AXI_MAX_READS          (4),
    .AXI_ADDR_WIDTH         (TbAxiAddrWidth),
    .AXI_ID_WIDTH           (TbAxiIdWidth),
    .AXI_SLV_PORT_DATA_WIDTH(TbAxiSlvPortDataWidth),
    .AXI_MST_PORT_DATA_WIDTH(TbAxiMstPortDataWidth),
    .AXI_USER_WIDTH         (TbAxiUserWidth)
  ) i_dw_converter (
    .clk_i (clk   ),
    .rst_ni(rst_n ),
    .slv   (master),
    .mst   (slave )
  );

  /*************
   *  DRIVERS  *
   *************/

  initial begin
    eos = 1'b0;

    // Configuration
    slave_drv.reset();
    master_drv.reset();
    master_drv.add_memory_region({TbAxiAddrWidth{1'b0}}, {TbAxiAddrWidth{1'b1}},
                                 axi_pkg::WTHRU_NOALLOCATE);

    // Wait for the reset before sending requests
    @(posedge rst_n);

    fork
      // Act as a sink
      slave_drv.run();
      master_drv.run(200, 200);
    join_any

    // Done
    repeat (10) @(posedge clk);
    eos = 1'b1;
  end

  /*************
   *  MONITOR  *
   *************/

  initial begin : proc_monitor
    static
    tb_axi_dw_pkg::axi_dw_downsizer_monitor #(
      .AxiAddrWidth       (TbAxiAddrWidth),
      .AxiMstPortDataWidth(TbAxiMstPortDataWidth),
      .AxiSlvPortDataWidth(TbAxiSlvPortDataWidth),
      .AxiIdWidth         (TbAxiIdWidth),
      .AxiUserWidth       (TbAxiUserWidth),
      .TimeTest           (TbTestTime)
    )
    monitor = new(
      master_dv, slave_dv
    );
    fork
      monitor.run();
      forever begin
        #TbTestTime;
        if (eos) begin
          monitor.print_result();
          $stop();
        end
        @(posedge clk);
      end
    join
  end

  // vsim -voptargs=+acc work.tb_axi_dw_downsizer
endmodule : tb_axi_dw_downsizer<|MERGE_RESOLUTION|>--- conflicted
+++ resolved
@@ -15,19 +15,6 @@
 `include "axi/assign.svh"
 
 module tb_axi_dw_downsizer #(
-<<<<<<< HEAD
-  // AXI Parameters
-  parameter int unsigned TbAxiAddrWidth        = 64,
-  parameter int unsigned TbAxiIdWidth          = 4,
-  parameter int unsigned TbAxiSlvPortDataWidth = 64,
-  parameter int unsigned TbAxiMstPortDataWidth = 32,
-  parameter int unsigned TbAxiUserWidth        = 8,
-  // TB Parameters
-  parameter time         TbCyclTime            = 10ns,
-  parameter time         TbApplTime            = 2ns,
-  parameter time         TbTestTime            = 8ns
-);
-=======
     // AXI Parameters
     parameter int unsigned TbAxiAddrWidth        = 64  ,
     parameter int unsigned TbAxiIdWidth          = 4   ,
@@ -41,7 +28,6 @@
     parameter time TbApplTime                    = 2ns ,
     parameter time TbTestTime                    = 8ns
   );
->>>>>>> 71ed21a9
 
   /*********************
    *  CLOCK GENERATOR  *
