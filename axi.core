--- conflicted
+++ resolved
@@ -1,10 +1,6 @@
 CAPI=2:
 
-<<<<<<< HEAD
-name : pulp-platform.org::axi:0.35.2.dev
-=======
-name : pulp-platform.org::axi:0.35.3-dev
->>>>>>> b5a6a68f
+name : pulp-platform.org::axi:0.35.3.dev
 
 filesets:
   rtl:
