// Copyright 2018 ETH Zurich and University of Bologna.
// Copyright and related rights are licensed under the Solderpad Hardware
// License, Version 0.51 (the "License"); you may not use this file except in
// compliance with the License.  You may obtain a copy of the License at
// http://solderpad.org/licenses/SHL-0.51. Unless required by applicable law
// or agreed to in writing, software, hardware and materials distributed under
// this License is distributed on an "AS IS" BASIS, WITHOUT WARRANTIES OR
// CONDITIONS OF ANY KIND, either express or implied. See the License for the
// specific language governing permissions and limitations under the License.
//
// Authors:
// - Andreas Kurth <akurth@iis.ee.ethz.ch>
// - Wolfgang Roenninger <wroennin@iis.ee.ethz.ch>

/// Filter atomic operations (ATOPs) in a protocol-compliant manner.
///
/// This module filters atomic operations (ATOPs), i.e., write transactions that have a non-zero
/// `aw_atop` value, from its `slv` to its `mst` port. This module guarantees that:
///
/// 1) `aw_atop` is always zero on the `mst` port;
///
/// 2) write transactions with non-zero `aw_atop` on the `slv` port are handled in conformance with
///    the AXI standard by replying to such write transactions with the proper B and R responses.
///    The response code on atomic operations that reach this module is always SLVERR
///    (implementation-specific, not defined in the AXI standard).
///
/// ## Intended usage
/// This module is intended to be placed between masters that may issue ATOPs and slaves that do not
/// support ATOPs. That way, this module ensures that the AXI protocol remains in a defined state on
/// systems with mixed ATOP capabilities.
///
/// ## Specification reminder
/// The AXI standard specifies that there may be no ordering requirements between different atomic
/// bursts (i.e., a burst started by an AW with ATOP other than 0) and none between atomic bursts
/// and non-atomic bursts [E2.1.4]. That is, **an atomic burst may never have the same ID as any
/// other write or read burst that is in-flight at the same time**.
`include "axi_pkg.sv"

/* verilator lint_off PINCONNECTEMPTY */
/* verilator lint_off DECLFILENAME */
/* verilator lint_off UNUSEDPARAM */

module axi_atop_filter #(
  /// AXI ID width
  parameter int unsigned AxiIdWidth = 0,
  /// Maximum number of in-flight AXI write transactions
  parameter int unsigned AxiMaxWriteTxns = 0,
  /// AXI request type
  parameter type axi_req_t = logic,
  /// AXI response type
  parameter type axi_resp_t = logic
) (
  /// Rising-edge clock of both ports
  input  logic      clk_i,
  /// Asynchronous reset, active low
  input  logic      rst_ni,
  /// Slave port request
  input  axi_req_t  slv_req_i,
  /// Slave port response
  output axi_resp_t slv_resp_o,
  /// Master port request
  output axi_req_t  mst_req_o,
  /// Master port response
  input  axi_resp_t mst_resp_i
);

  // Minimum counter width is 2 to detect underflows.
  localparam int unsigned COUNTER_WIDTH = (AxiMaxWriteTxns == 1) ? 2 : $clog2(AxiMaxWriteTxns + 1);
  typedef struct packed {
    logic                     underflow;
    logic [COUNTER_WIDTH-1:0] cnt;
  } cnt_t;
  cnt_t w_cnt_d, w_cnt_q;

  typedef enum logic [2:0] {
<<<<<<< HEAD
    W_FEEDTHROUGH,
    BLOCK_AW,
    ABSORB_W,
    HOLD_B,
    INJECT_B,
    WAIT_R
=======
    W_RESET, W_FEEDTHROUGH, BLOCK_AW, ABSORB_W, HOLD_B, INJECT_B, WAIT_R
>>>>>>> 71ed21a9
  } w_state_e;
  w_state_e w_state_d, w_state_q;

<<<<<<< HEAD
  typedef enum logic [1:0] {
    R_FEEDTHROUGH,
    INJECT_R,
    R_HOLD
  } r_state_e;
  r_state_e r_state_d, r_state_q;
=======
  typedef enum logic [1:0] { R_RESET, R_FEEDTHROUGH, INJECT_R, R_HOLD } r_state_e;
  r_state_e   r_state_d, r_state_q;
>>>>>>> 71ed21a9

  typedef logic [AxiIdWidth-1:0] id_t;
  id_t id_d, id_q;

  typedef logic [7:0] len_t;
  len_t r_beats_d, r_beats_q;

  typedef struct packed {len_t len;} r_resp_cmd_t;
  r_resp_cmd_t r_resp_cmd_push, r_resp_cmd_pop;

  logic
    aw_without_complete_w_downstream,
    complete_w_without_aw_downstream,
    r_resp_cmd_push_valid,
    r_resp_cmd_push_ready,
    r_resp_cmd_pop_valid,
    r_resp_cmd_pop_ready;

  // An AW without a complete W burst is in-flight downstream if the W counter is > 0 and not
  // underflowed.
  assign aw_without_complete_w_downstream = !w_cnt_q.underflow && (w_cnt_q.cnt > 0);
  // A complete W burst without AW is in-flight downstream if the W counter is -1.
  assign complete_w_without_aw_downstream = w_cnt_q.underflow && &(w_cnt_q.cnt);

  // Manage AW, W, and B channels.
  always_comb begin
    // Defaults:
    // Disable AW and W handshakes.
    mst_req_o.aw_valid    = 1'b0;
    slv_resp_o.aw_ready   = 1'b0;
    mst_req_o.w_valid     = 1'b0;
    slv_resp_o.w_ready    = 1'b0;
    // Feed write responses through.
    mst_req_o.b_ready     = slv_req_i.b_ready;
    slv_resp_o.b_valid    = mst_resp_i.b_valid;
    slv_resp_o.b          = mst_resp_i.b;
    // Keep ID stored for B and R response.
    id_d                  = id_q;
    // Do not push R response commands.
    r_resp_cmd_push_valid = 1'b0;
    // Keep the current state.
    w_state_d             = w_state_q;

    unique case (w_state_q)
      W_RESET: w_state_d = W_FEEDTHROUGH;

      W_FEEDTHROUGH: begin
        // Feed AW channel through if the maximum number of outstanding bursts is not reached.
        if (complete_w_without_aw_downstream || (w_cnt_q.cnt < AxiMaxWriteTxns)) begin
          mst_req_o.aw_valid  = slv_req_i.aw_valid;
          slv_resp_o.aw_ready = mst_resp_i.aw_ready;
        end
        // Feed W channel through if ..
        if (aw_without_complete_w_downstream  // .. downstream is missing W bursts ..
          // .. or a new non-ATOP AW is being applied and there is not already a complete W burst
          // downstream (to prevent underflows of w_cnt).
          || ((slv_req_i.aw_valid && slv_req_i.aw.atop[5:4] == axi_pkg::ATOP_NONE)
                && !complete_w_without_aw_downstream)
        ) begin
          mst_req_o.w_valid  = slv_req_i.w_valid;
          slv_resp_o.w_ready = mst_resp_i.w_ready;
        end
        // Filter out AWs that are atomic operations.
        if (slv_req_i.aw_valid && slv_req_i.aw.atop[5:4] != axi_pkg::ATOP_NONE) begin
          mst_req_o.aw_valid = 1'b0;  // Do not let AW pass to master port.
          slv_resp_o.aw_ready = 1'b1;  // Absorb AW on slave port.
          id_d = slv_req_i.aw.id;  // Store ID for B response.
          // Some atomic operations require a response on the R channel.
          if (slv_req_i.aw.atop[axi_pkg::ATOP_R_RESP]) begin
            // Push R response command.  We do not have to wait for the ready of the register
            // because we know it is ready: we are its only master and will wait for the register to
            // be emptied before going back to the `W_FEEDTHROUGH` state.
            r_resp_cmd_push_valid = 1'b1;
          end
          // If downstream is missing W beats, block the AW channel and let the W bursts complete.
          if (aw_without_complete_w_downstream) begin
            w_state_d = BLOCK_AW;
            // If downstream is not missing W beats, absorb the W beats for this atomic AW.
          end else begin
            mst_req_o.w_valid  = 1'b0;  // Do not let W beats pass to master port.
            slv_resp_o.w_ready = 1'b1;  // Absorb W beats on slave port.
            if (slv_req_i.w_valid && slv_req_i.w.last) begin
              // If the W beat is valid and the last, proceed by injecting the B response.
              // However, if there is a non-handshaked B on our response port, we must let that
              // complete first.
              if (slv_resp_o.b_valid && !slv_req_i.b_ready) begin
                w_state_d = HOLD_B;
              end else begin
                w_state_d = INJECT_B;
              end
            end else begin
              // Otherwise continue with absorbing W beats.
              w_state_d = ABSORB_W;
            end
          end
        end
      end

      BLOCK_AW: begin
        // Feed W channel through to let outstanding bursts complete.
        if (aw_without_complete_w_downstream) begin
          mst_req_o.w_valid  = slv_req_i.w_valid;
          slv_resp_o.w_ready = mst_resp_i.w_ready;
        end else begin
          // If there are no more outstanding W bursts, start absorbing the next W burst.
          slv_resp_o.w_ready = 1'b1;
          if (slv_req_i.w_valid && slv_req_i.w.last) begin
            // If the W beat is valid and the last, proceed by injecting the B response.
            if (slv_resp_o.b_valid && !slv_req_i.b_ready) begin
              w_state_d = HOLD_B;
            end else begin
              w_state_d = INJECT_B;
            end
          end else begin
            // Otherwise continue with absorbing W beats.
            w_state_d = ABSORB_W;
          end
        end
      end

      ABSORB_W: begin
        // Absorb all W beats of the current burst.
        slv_resp_o.w_ready = 1'b1;
        if (slv_req_i.w_valid && slv_req_i.w.last) begin
          if (slv_resp_o.b_valid && !slv_req_i.b_ready) begin
            w_state_d = HOLD_B;
          end else begin
            w_state_d = INJECT_B;
          end
        end
      end

      HOLD_B: begin
        // Proceed with injection of B response upon handshake.
        if (slv_resp_o.b_valid && slv_req_i.b_ready) begin
          w_state_d = INJECT_B;
        end
      end

      INJECT_B: begin
        // Pause forwarding of B response.
        mst_req_o.b_ready = 1'b0;
        // Inject error response instead.  Since the B channel has an ID and the atomic burst we are
        // replying to is guaranteed to be the only burst with this ID in flight, we do not have to
        // observe any ordering and can immediately inject on the B channel.
        slv_resp_o.b = '0;
        slv_resp_o.b.id = id_q;
        slv_resp_o.b.resp = axi_pkg::RESP_SLVERR;
        slv_resp_o.b_valid = 1'b1;
        if (slv_req_i.b_ready) begin
          // If not all beats of the R response have been injected, wait for them. Otherwise, return
          // to `W_FEEDTHROUGH`.
          if (r_resp_cmd_pop_valid && !r_resp_cmd_pop_ready) begin
            w_state_d = WAIT_R;
          end else begin
            w_state_d = W_FEEDTHROUGH;
          end
        end
      end

      WAIT_R: begin
        // Wait with returning to `W_FEEDTHROUGH` until all beats of the R response have been
        // injected.
        if (!r_resp_cmd_pop_valid) begin
          w_state_d = W_FEEDTHROUGH;
        end
      end

      default: w_state_d = W_RESET;
    endcase
  end
  // Connect signals on AW and W channel that are not managed by the control FSM from slave port to
  // master port.
  // Feed-through of the AW and W vectors, make sure that downstream aw.atop is always zero
  always_comb begin
    // overwrite the atop signal
    mst_req_o.aw      = slv_req_i.aw;
    mst_req_o.aw.atop = '0;
  end
  assign mst_req_o.w = slv_req_i.w;

  // Manage R channel.
  always_comb begin
    // Defaults:
    // Feed read responses through.
    slv_resp_o.r         = mst_resp_i.r;
    slv_resp_o.r_valid   = mst_resp_i.r_valid;
    mst_req_o.r_ready    = slv_req_i.r_ready;
    // Do not pop R response command.
    r_resp_cmd_pop_ready = 1'b0;
    // Keep the current value of the beats counter.
    r_beats_d            = r_beats_q;
    // Keep the current state.
    r_state_d            = r_state_q;

    unique case (r_state_q)
      R_RESET: r_state_d = R_FEEDTHROUGH;

      R_FEEDTHROUGH: begin
        if (mst_resp_i.r_valid && !slv_req_i.r_ready) begin
          r_state_d = R_HOLD;
        end else if (r_resp_cmd_pop_valid) begin
          // Upon a command to inject an R response, immediately proceed with doing so because there
          // are no ordering requirements with other bursts that may be ongoing on the R channel at
          // this moment.
          r_beats_d = r_resp_cmd_pop.len;
          r_state_d = INJECT_R;
        end
      end

      INJECT_R: begin
        mst_req_o.r_ready  = 1'b0;
        slv_resp_o.r       = '0;
        slv_resp_o.r.id    = id_q;
        slv_resp_o.r.resp  = axi_pkg::RESP_SLVERR;
        slv_resp_o.r.last  = (r_beats_q == '0);
        slv_resp_o.r_valid = 1'b1;
        if (slv_req_i.r_ready) begin
          if (slv_resp_o.r.last) begin
            r_resp_cmd_pop_ready = 1'b1;
            r_state_d = R_FEEDTHROUGH;
          end else begin
            r_beats_d -= 1;
          end
        end
      end

      R_HOLD: begin
        if (mst_resp_i.r_valid && slv_req_i.r_ready) begin
          r_state_d = R_FEEDTHROUGH;
        end
      end

      default: r_state_d = R_RESET;
    endcase
  end
  // Feed all signals on AR through.
  assign mst_req_o.ar        = slv_req_i.ar;
  assign mst_req_o.ar_valid  = slv_req_i.ar_valid;
  assign slv_resp_o.ar_ready = mst_resp_i.ar_ready;

  // Keep track of outstanding downstream write bursts and responses.
  always_comb begin
    w_cnt_d = w_cnt_q;
    if (mst_req_o.aw_valid && mst_resp_i.aw_ready) begin
      w_cnt_d.cnt += 1;
    end
    if (mst_req_o.w_valid && mst_resp_i.w_ready && mst_req_o.w.last) begin
      w_cnt_d.cnt -= 1;
    end
    if (w_cnt_q.underflow && (w_cnt_d.cnt == '0)) begin
      w_cnt_d.underflow = 1'b0;
    end else if (w_cnt_q.cnt == '0 && &(w_cnt_d.cnt)) begin
      w_cnt_d.underflow = 1'b1;
    end
  end

  always_ff @(posedge clk_i, negedge rst_ni) begin
    if (!rst_ni) begin
      id_q <= '0;
      r_beats_q <= '0;
      r_state_q <= R_RESET;
      w_cnt_q <= '{default: '0};
      w_state_q <= W_RESET;
    end else begin
      id_q <= id_d;
      r_beats_q <= r_beats_d;
      r_state_q <= r_state_d;
      w_cnt_q <= w_cnt_d;
      w_state_q <= w_state_d;
    end
  end

  stream_register #(
    .T(r_resp_cmd_t)
  ) r_resp_cmd (
    .clk_i     (clk_i),
    .rst_ni    (rst_ni),
    .clr_i     (1'b0),
    .testmode_i(1'b0),
    .valid_i   (r_resp_cmd_push_valid),
    .ready_o   (r_resp_cmd_push_ready),
    .data_i    (r_resp_cmd_push),
    .valid_o   (r_resp_cmd_pop_valid),
    .ready_i   (r_resp_cmd_pop_ready),
    .data_o    (r_resp_cmd_pop)
  );
  assign r_resp_cmd_push.len = slv_req_i.aw.len;

  // pragma translate_off
`ifndef VERILATOR
  initial begin : p_assertions
    assert (AxiIdWidth >= 1)
    else $fatal(1, "AXI ID width must be at least 1!");
    assert (AxiMaxWriteTxns >= 1)
    else $fatal(1, "Maximum number of outstanding write transactions must be at least 1!");
  end
`endif
  // pragma translate_on
endmodule

`include "axi/assign.svh"
`include "axi/typedef.svh"

/// Interface variant of [`axi_atop_filter`](module.axi_atop_filter).
module axi_atop_filter_intf #(
  /// AXI ID width
  parameter int unsigned AXI_ID_WIDTH = 0,
  /// AXI address width
  parameter int unsigned AXI_ADDR_WIDTH = 0,
  /// AXI data width
  parameter int unsigned AXI_DATA_WIDTH = 0,
  /// AXI user signal width
  parameter int unsigned AXI_USER_WIDTH = 0,
  /// Maximum number of in-flight AXI write transactions
  parameter int unsigned AXI_MAX_WRITE_TXNS = 0
) (
  /// Rising-edge clock of both ports
  input  logic    clk_i,
  /// Asynchronous reset, active low
  input  logic    rst_ni,
  /// Slave interface port
  AXI_BUS.Slave   slv,
  /// Master interface port
  AXI_BUS.Master  mst
);

  typedef logic [AXI_ID_WIDTH-1:0] id_t;
  typedef logic [AXI_ADDR_WIDTH-1:0] addr_t;
  typedef logic [AXI_DATA_WIDTH-1:0] data_t;
  typedef logic [AXI_DATA_WIDTH/8-1:0] strb_t;
  typedef logic [AXI_USER_WIDTH-1:0] user_t;

  `AXI_TYPEDEF_AW_CHAN_T(aw_chan_t, addr_t, id_t, user_t)
  `AXI_TYPEDEF_W_CHAN_T(w_chan_t, data_t, strb_t, user_t)
  `AXI_TYPEDEF_B_CHAN_T(b_chan_t, id_t, user_t)
  `AXI_TYPEDEF_AR_CHAN_T(ar_chan_t, addr_t, id_t, user_t)
  `AXI_TYPEDEF_R_CHAN_T(r_chan_t, data_t, id_t, user_t)
  `AXI_TYPEDEF_REQ_T(axi_req_t, aw_chan_t, w_chan_t, ar_chan_t)
  `AXI_TYPEDEF_RESP_T(axi_resp_t, b_chan_t, r_chan_t)

  axi_req_t slv_req, mst_req;
  axi_resp_t slv_resp, mst_resp;

  `AXI_ASSIGN_TO_REQ(slv_req, slv)
  `AXI_ASSIGN_FROM_RESP(slv, slv_resp)

  `AXI_ASSIGN_FROM_REQ(mst, mst_req)
  `AXI_ASSIGN_TO_RESP(mst_resp, mst)

  axi_atop_filter #(
    .AxiIdWidth     (AXI_ID_WIDTH),
    // Maximum number of AXI write bursts outstanding at the same time
    .AxiMaxWriteTxns(AXI_MAX_WRITE_TXNS),
    // AXI request & response type
    .axi_req_t      (axi_req_t),
    .axi_resp_t     (axi_resp_t)
  ) i_axi_atop_filter (
    .clk_i,
    .rst_ni,
    .slv_req_i (slv_req),
    .slv_resp_o(slv_resp),
    .mst_req_o (mst_req),
    .mst_resp_i(mst_resp)
  );
  // pragma translate_off
`ifndef VERILATOR
  initial begin : p_assertions
    assert (AXI_ADDR_WIDTH >= 1)
    else $fatal(1, "AXI ADDR width must be at least 1!");
    assert (AXI_DATA_WIDTH >= 1)
    else $fatal(1, "AXI DATA width must be at least 1!");
    assert (AXI_USER_WIDTH >= 1)
    else $fatal(1, "AXI USER width must be at least 1!");
  end
`endif
  // pragma translate_on
endmodule<|MERGE_RESOLUTION|>--- conflicted
+++ resolved
@@ -73,30 +73,12 @@
   cnt_t w_cnt_d, w_cnt_q;
 
   typedef enum logic [2:0] {
-<<<<<<< HEAD
-    W_FEEDTHROUGH,
-    BLOCK_AW,
-    ABSORB_W,
-    HOLD_B,
-    INJECT_B,
-    WAIT_R
-=======
     W_RESET, W_FEEDTHROUGH, BLOCK_AW, ABSORB_W, HOLD_B, INJECT_B, WAIT_R
->>>>>>> 71ed21a9
   } w_state_e;
   w_state_e w_state_d, w_state_q;
 
-<<<<<<< HEAD
-  typedef enum logic [1:0] {
-    R_FEEDTHROUGH,
-    INJECT_R,
-    R_HOLD
-  } r_state_e;
-  r_state_e r_state_d, r_state_q;
-=======
   typedef enum logic [1:0] { R_RESET, R_FEEDTHROUGH, INJECT_R, R_HOLD } r_state_e;
   r_state_e   r_state_d, r_state_q;
->>>>>>> 71ed21a9
 
   typedef logic [AxiIdWidth-1:0] id_t;
   id_t id_d, id_q;
