// Copyright (c) 2020 ETH Zurich and University of Bologna
// SPDX-License-Identifier: SHL-0.51
//
// Authors:
// - Andreas Kurth <akurth@iis.ee.ethz.ch>
// - Samuel Riedel <sriedel@iis.ee.ethz.ch>
// - Michael Rogenmoser <michaero@iis.ee.ethz.ch>
// - Thomas Benz <tbenz@iis.ee.ethz.ch>

`include "axi/typedef.svh"

/* verilator lint_off PINCONNECTEMPTY */
/* verilator lint_off DECLFILENAME */

/// Infinite (Simulation-Only) Memory with AXI Slave Port
///
/// The memory array is named `mem`, and it is *not* initialized or reset.  This makes it possible to
/// load the memory of this module in simulation with an external `$readmem*` command, e.g.,
/// ```sv
/// axi_sim_mem #( ... ) i_sim_mem ( ... );
/// initial begin
///   $readmemh("file_with_memory_addrs_and_data.mem", i_sim_mem.mem);
///   $readmemh("file_with_memory_addrs_and_read_errors.mem", i_sim_mem.rerr);
///   $readmemh("file_with_memory_addrs_and_write_errors.mem", i_sim_mem.werr);
/// end
/// ```
/// `mem` is addressed (or indexed) byte-wise with `AddrWidth`-wide addresses.
///
/// This module does not support atomic operations (ATOPs).
module axi_sim_mem #(
  /// AXI Address Width
  parameter int unsigned AddrWidth = 32'd0,
  /// AXI Data Width
  parameter int unsigned DataWidth = 32'd0,
  /// AXI ID Width
  parameter int unsigned IdWidth = 32'd0,
  /// AXI User Width.
  parameter int unsigned UserWidth = 32'd0,
  /// Number of request ports
  parameter int unsigned NumPorts  = 32'd1,
  /// AXI4 request struct definition
  parameter type axi_req_t = logic,
  /// AXI4 response struct definition
  parameter type axi_rsp_t = logic,
  /// Warn on accesses to uninitialized bytes
  parameter bit WarnUninitialized = 1'b0,
  /// Default value for uninitialized memory (undefined, zeros, ones, random)
  parameter UninitializedData = "undefined",
  /// Clear error on access
  parameter bit ClearErrOnAccess = 1'b0,
  /// Application delay (measured after rising clock edge)
  parameter time ApplDelay = 0ps,
  /// Acquisition delay (measured after rising clock edge)
  parameter time AcqDelay = 0ps
) (
  /// Rising-edge clock
  input  logic                          clk_i,
  /// Active-low reset
  input  logic                          rst_ni,
  /// AXI4 request struct
<<<<<<< HEAD
  input  axi_req_t                      axi_req_i,
  /// AXI4 response struct
  output axi_rsp_t                      axi_rsp_o,
  /// Memory monitor write valid.  All `mon_w_*` outputs are only valid if this signal is high.
  /// A write to the memory is visible on the `mon_w_*` outputs in the clock cycle after it has
  /// happened.
  output logic                          mon_w_valid_o,
  /// Memory monitor write address
  output logic          [AddrWidth-1:0] mon_w_addr_o,
  /// Memory monitor write data
  output logic          [DataWidth-1:0] mon_w_data_o,
  /// Memory monitor write ID
  output logic          [  IdWidth-1:0] mon_w_id_o,
  /// Memory monitor write user
  output logic          [UserWidth-1:0] mon_w_user_o,
  /// Memory monitor write beat count
  output axi_pkg::len_t                 mon_w_beat_count_o,
  /// Memory monitor write last
  output logic                          mon_w_last_o,
  /// Memory monitor read valid.  All `mon_r_*` outputs are only valid if this signal is high.
  /// A read from the memory is visible on the `mon_w_*` outputs in the clock cycle after it has
  /// happened.
  output logic                          mon_r_valid_o,
  /// Memory monitor read address
  output logic          [AddrWidth-1:0] mon_r_addr_o,
  /// Memory monitor read data
  output logic          [DataWidth-1:0] mon_r_data_o,
  /// Memory monitor read ID
  output logic          [  IdWidth-1:0] mon_r_id_o,
  /// Memory monitor read user
  output logic          [UserWidth-1:0] mon_r_user_o,
  /// Memory monitor read beat count
  output axi_pkg::len_t                 mon_r_beat_count_o,
  /// Memory monitor read last
  output logic                          mon_r_last_o
=======
  input  axi_req_t [NumPorts-1:0] axi_req_i,
  /// AXI4 response struct
  output axi_rsp_t [NumPorts-1:0] axi_rsp_o,
  /// Memory monitor write valid.  All `mon_w_*` outputs are only valid if this signal is high.
  /// A write to the memory is visible on the `mon_w_*` outputs in the clock cycle after it has
  /// happened.
  output logic [NumPorts-1:0]                mon_w_valid_o,
  /// Memory monitor write address
  output logic [NumPorts-1:0][AddrWidth-1:0] mon_w_addr_o,
  /// Memory monitor write data
  output logic [NumPorts-1:0][DataWidth-1:0] mon_w_data_o,
  /// Memory monitor write ID
  output logic [NumPorts-1:0][IdWidth-1:0]   mon_w_id_o,
  /// Memory monitor write user
  output logic [NumPorts-1:0][UserWidth-1:0] mon_w_user_o,
  /// Memory monitor write beat count
  output axi_pkg::len_t [NumPorts-1:0]       mon_w_beat_count_o,
  /// Memory monitor write last
  output logic [NumPorts-1:0]                mon_w_last_o,
  /// Memory monitor read valid.  All `mon_r_*` outputs are only valid if this signal is high.
  /// A read from the memory is visible on the `mon_w_*` outputs in the clock cycle after it has
  /// happened.
  output logic [NumPorts-1:0]                mon_r_valid_o,
  /// Memory monitor read address
  output logic [NumPorts-1:0][AddrWidth-1:0] mon_r_addr_o,
  /// Memory monitor read data
  output logic [NumPorts-1:0][DataWidth-1:0] mon_r_data_o,
  /// Memory monitor read ID
  output logic [NumPorts-1:0][IdWidth-1:0]   mon_r_id_o,
  /// Memory monitor read user
  output logic [NumPorts-1:0][UserWidth-1:0] mon_r_user_o,
  /// Memory monitor read beat count
  output axi_pkg::len_t [NumPorts-1:0]       mon_r_beat_count_o,
  /// Memory monitor read last
  output logic [NumPorts-1:0]                mon_r_last_o
>>>>>>> 71ed21a9
);

  localparam int unsigned StrbWidth = DataWidth / 8;
  typedef logic [AddrWidth-1:0] addr_t;
  typedef logic [DataWidth-1:0] data_t;
  typedef logic [IdWidth-1:0] id_t;
  typedef logic [StrbWidth-1:0] strb_t;
  typedef logic [UserWidth-1:0] user_t;
  `AXI_TYPEDEF_AW_CHAN_T(aw_t, addr_t, id_t, user_t)
  `AXI_TYPEDEF_W_CHAN_T(w_t, data_t, strb_t, user_t)
  `AXI_TYPEDEF_B_CHAN_T(b_t, id_t, user_t)
  `AXI_TYPEDEF_AR_CHAN_T(ar_t, addr_t, id_t, user_t)
  `AXI_TYPEDEF_R_CHAN_T(r_t, data_t, id_t, user_t)

  typedef struct packed {
    logic                 valid;
    logic [AddrWidth-1:0] addr;
    logic [DataWidth-1:0] data;
    logic [IdWidth-1:0]   id;
    logic [UserWidth-1:0] user;
    axi_pkg::len_t        beat_count;
    logic                 last;
  } monitor_t;

<<<<<<< HEAD
  monitor_t mon_w, mon_r;
  logic [7:0] mem[addr_t];
=======
  monitor_t [NumPorts-1:0] mon_w, mon_r;
  logic [7:0]     mem[addr_t];
>>>>>>> 71ed21a9
  axi_pkg::resp_t rerr[addr_t] = '{default: axi_pkg::RESP_OKAY};
  axi_pkg::resp_t werr[addr_t] = '{default: axi_pkg::RESP_OKAY};

  // error happened in write burst
  axi_pkg::resp_t [NumPorts-1:0] error_happened = axi_pkg::RESP_OKAY;

<<<<<<< HEAD
  initial begin
    automatic ar_t ar_queue[$];
    automatic aw_t aw_queue[$];
    automatic b_t  b_queue [$];
    automatic shortint unsigned r_cnt = 0, w_cnt = 0;
    axi_rsp_o = '0;
    // Monitor interface
    mon_w = '0;
    mon_r = '0;
    wait (rst_ni);
    fork
      // AW
      forever begin
        @(posedge clk_i);
        #(ApplDelay);
        axi_rsp_o.aw_ready = 1'b1;
        #(AcqDelay - ApplDelay);
        if (axi_req_i.aw_valid) begin
          automatic aw_t aw = axi_req_i.aw;
          aw_queue.push_back(aw);
        end
      end
      // W
      forever begin
        @(posedge clk_i);
        #(ApplDelay);
        axi_rsp_o.w_ready = 1'b0;
        mon_w = '0;
        if (aw_queue.size() != 0) begin
          axi_rsp_o.w_ready = 1'b1;
          #(AcqDelay - ApplDelay);
          if (axi_req_i.w_valid) begin
            automatic axi_pkg::burst_t burst = aw_queue[0].burst;
            automatic axi_pkg::len_t len = aw_queue[0].len;
            automatic axi_pkg::size_t size = aw_queue[0].size;
            automatic addr_t addr = axi_pkg::beat_addr(aw_queue[0].addr, size, len, burst, w_cnt);
            mon_w.valid = 1'b1;
            mon_w.addr = addr;
            mon_w.data = axi_req_i.w.data;
            mon_w.id = aw_queue[0].id;
            mon_w.user = aw_queue[0].user;
            mon_w.beat_count = w_cnt;
            for (
              shortint unsigned i_byte = axi_pkg::beat_lower_byte(
                aw_queue[0].addr, size, len, burst, StrbWidth, w_cnt
              );
              i_byte <= axi_pkg::beat_upper_byte(
                aw_queue[0].addr, size, len, burst, StrbWidth, w_cnt
              );
              i_byte++
            ) begin
              if (axi_req_i.w.strb[i_byte]) begin
                automatic addr_t byte_addr = (addr / StrbWidth) * StrbWidth + i_byte;
                mem[byte_addr] = axi_req_i.w.data[i_byte*8+:8];
                error_happened = axi_pkg::resp_precedence(werr[byte_addr], error_happened);
                if (ClearErrOnAccess) werr[byte_addr] = axi_pkg::RESP_OKAY;
              end
            end
            if (w_cnt == aw_queue[0].len) begin
              automatic b_t b_beat = '0;
              assert (axi_req_i.w.last)
              else $error("Expected last beat of W burst!");
              b_beat.id   = aw_queue[0].id;
              b_beat.resp = error_happened;
              b_queue.push_back(b_beat);
              w_cnt = 0;
              mon_w.last = 1'b1;
              error_happened = axi_pkg::RESP_OKAY;
              void'(aw_queue.pop_front());
            end else begin
              assert (!axi_req_i.w.last)
              else $error("Did not expect last beat of W burst!");
              w_cnt++;
=======
  for (genvar i = 0; i < NumPorts; i++) begin
    initial begin
      automatic ar_t ar_queue[$];
      automatic aw_t aw_queue[$];
      automatic b_t b_queue[$];
      automatic shortint unsigned r_cnt = 0, w_cnt = 0;
      axi_rsp_o[i] = '0;
      // Monitor interface
      mon_w[i] = '0;
      mon_r[i] = '0;
      wait (rst_ni);
      fork
        // AW
        forever begin
          @(posedge clk_i);
          #(ApplDelay);
          axi_rsp_o[i].aw_ready = 1'b1;
          #(AcqDelay - ApplDelay);
          if (axi_req_i[i].aw_valid) begin
            automatic aw_t aw = axi_req_i[i].aw;
            aw_queue.push_back(aw);
          end
        end
        // W
        forever begin
          @(posedge clk_i);
          #(ApplDelay);
          axi_rsp_o[i].w_ready = 1'b0;
          mon_w[i] = '0;
          if (aw_queue.size() != 0) begin
            axi_rsp_o[i].w_ready = 1'b1;
            #(AcqDelay - ApplDelay);
            if (axi_req_i[i].w_valid) begin
              automatic axi_pkg::burst_t burst = aw_queue[0].burst;
              automatic axi_pkg::len_t len = aw_queue[0].len;
              automatic axi_pkg::size_t size = aw_queue[0].size;
              automatic addr_t addr = axi_pkg::beat_addr(aw_queue[0].addr, size, len, burst,
                  w_cnt);
              mon_w[i].valid = 1'b1;
              mon_w[i].addr = addr;
              mon_w[i].data = axi_req_i[i].w.data;
              mon_w[i].id = aw_queue[0].id;
              mon_w[i].user = aw_queue[0].user;
              mon_w[i].beat_count = w_cnt;
              for (shortint unsigned
                  i_byte = axi_pkg::beat_lower_byte(aw_queue[0].addr, size, len, burst, StrbWidth, w_cnt);
                  i_byte <= axi_pkg::beat_upper_byte(aw_queue[0].addr, size, len, burst, StrbWidth, w_cnt);
                  i_byte++) begin
                if (axi_req_i[i].w.strb[i_byte]) begin
                  automatic addr_t byte_addr = (addr / StrbWidth) * StrbWidth + i_byte;
                  mem[byte_addr] = axi_req_i[i].w.data[i_byte*8+:8];
                  error_happened[i] = axi_pkg::resp_precedence(werr[byte_addr], error_happened[i]);
                  if (ClearErrOnAccess)
                    werr[byte_addr] = axi_pkg::RESP_OKAY;
                end
              end
              if (w_cnt == aw_queue[0].len) begin
                automatic b_t b_beat = '0;
                assert (axi_req_i[i].w.last) else $error("Expected last beat of W burst!");
                b_beat.id = aw_queue[0].id;
                b_beat.resp = error_happened[i];
                b_queue.push_back(b_beat);
                w_cnt = 0;
                mon_w[i].last = 1'b1;
                error_happened[i] = axi_pkg::RESP_OKAY;
                void'(aw_queue.pop_front());
              end else begin
                assert (!axi_req_i[i].w.last) else $error("Did not expect last beat of W burst!");
                w_cnt++;
              end
            end
          end
        end
        // B
        forever begin
          @(posedge clk_i);
          #(ApplDelay);
          axi_rsp_o[i].b_valid = 1'b0;
          if (b_queue.size() != 0) begin
            axi_rsp_o[i].b = b_queue[0];
            axi_rsp_o[i].b_valid = 1'b1;
            #(AcqDelay - ApplDelay);
            if (axi_req_i[i].b_ready) begin
              void'(b_queue.pop_front());
>>>>>>> 71ed21a9
            end
          end
        end
        // AR
        forever begin
          @(posedge clk_i);
          #(ApplDelay);
          axi_rsp_o[i].ar_ready = 1'b1;
          #(AcqDelay - ApplDelay);
          if (axi_req_i[i].ar_valid) begin
            automatic ar_t ar = axi_req_i[i].ar;
            ar_queue.push_back(ar);
          end
        end
<<<<<<< HEAD
      end
      // AR
      forever begin
        @(posedge clk_i);
        #(ApplDelay);
        axi_rsp_o.ar_ready = 1'b1;
        #(AcqDelay - ApplDelay);
        if (axi_req_i.ar_valid) begin
          automatic ar_t ar = axi_req_i.ar;
          ar_queue.push_back(ar);
        end
      end
      // R
      forever begin
        @(posedge clk_i);
        #(ApplDelay);
        axi_rsp_o.r_valid = 1'b0;
        mon_r = '0;
        if (ar_queue.size() != 0) begin
          automatic axi_pkg::burst_t burst = ar_queue[0].burst;
          automatic axi_pkg::len_t len = ar_queue[0].len;
          automatic axi_pkg::size_t size = ar_queue[0].size;
          automatic addr_t addr = axi_pkg::beat_addr(ar_queue[0].addr, size, len, burst, r_cnt);
          automatic r_t r_beat = '0;
          automatic data_t r_data = 'x;  // compatibility reasons
          r_beat.data = 'x;
          r_beat.id   = ar_queue[0].id;
          r_beat.resp = axi_pkg::RESP_OKAY;
          for (
            shortint unsigned i_byte = axi_pkg::beat_lower_byte(
              ar_queue[0].addr, size, len, burst, StrbWidth, r_cnt
            );
            i_byte <= axi_pkg::beat_upper_byte(
              ar_queue[0].addr, size, len, burst, StrbWidth, r_cnt
            );
            i_byte++
          ) begin
            automatic addr_t byte_addr = (addr / StrbWidth) * StrbWidth + i_byte;
            if (!mem.exists(byte_addr)) begin
              if (WarnUninitialized) begin
                $warning("Access to non-initialized byte at address 0x%016x by ID 0x%x.",
                         byte_addr, r_beat.id);
              end
              case (UninitializedData)
                "random": r_data[i_byte*8+:8] = $urandom;
                "ones":   r_data[i_byte*8+:8] = '1;
                "zeros":  r_data[i_byte*8+:8] = '0;
                default:  r_data[i_byte*8+:8] = 'x;
              endcase
            end else begin
              r_data[i_byte*8+:8] = mem[byte_addr];
=======
        // R
        forever begin
          @(posedge clk_i);
          #(ApplDelay);
          axi_rsp_o[i].r_valid = 1'b0;
          mon_r[i] = '0;
          if (ar_queue.size() != 0) begin
            automatic axi_pkg::burst_t burst = ar_queue[0].burst;
            automatic axi_pkg::len_t len = ar_queue[0].len;
            automatic axi_pkg::size_t size = ar_queue[0].size;
            automatic addr_t addr = axi_pkg::beat_addr(ar_queue[0].addr, size, len, burst, r_cnt);
            automatic r_t r_beat = '0;
            automatic data_t r_data = 'x; // compatibility reasons
            r_beat.data = 'x;
            r_beat.id = ar_queue[0].id;
            r_beat.resp = axi_pkg::RESP_OKAY;
            for (shortint unsigned
                i_byte = axi_pkg::beat_lower_byte(ar_queue[0].addr, size, len, burst, StrbWidth, r_cnt);
                i_byte <= axi_pkg::beat_upper_byte(ar_queue[0].addr, size, len, burst, StrbWidth, r_cnt);
                i_byte++) begin
              automatic addr_t byte_addr = (addr / StrbWidth) * StrbWidth + i_byte;
              if (!mem.exists(byte_addr)) begin
                if (WarnUninitialized) begin
                  $warning("Access to non-initialized byte at address 0x%016x by ID 0x%x.", byte_addr,
                      r_beat.id);
                end
                case (UninitializedData)
                  "random":
                    r_data[i_byte*8+:8] = $urandom;
                  "ones":
                    r_data[i_byte*8+:8] = '1;
                  "zeros":
                    r_data[i_byte*8+:8] = '0;
                  default: 
                    r_data[i_byte*8+:8] = 'x;
                endcase
              end else begin
                r_data[i_byte*8+:8] = mem[byte_addr];
              end
              r_beat.resp = axi_pkg::resp_precedence(rerr[byte_addr], r_beat.resp);
              if (ClearErrOnAccess & axi_req_i[i].r_ready) begin
                rerr[byte_addr] = axi_pkg::RESP_OKAY;
              end
>>>>>>> 71ed21a9
            end
            r_beat.data = r_data;
            if (r_cnt == ar_queue[0].len) begin
              r_beat.last = 1'b1;
              mon_r[i].last = 1'b1;
            end
            axi_rsp_o[i].r = r_beat;
            axi_rsp_o[i].r_valid = 1'b1;
            mon_r[i].valid = 1'b1;
            mon_r[i].addr = addr;
            mon_r[i].data = r_beat.data;
            mon_r[i].id = r_beat.id;
            mon_r[i].user = ar_queue[0].user;
            mon_r[i].beat_count = r_cnt;
            #(AcqDelay - ApplDelay);
            while (!axi_req_i[i].r_ready) begin
              @(posedge clk_i);
              #(AcqDelay);
              mon_r[i] = '0;
            end
            if (r_beat.last) begin
              r_cnt = 0;
              void'(ar_queue.pop_front());
            end else begin
              r_cnt++;
            end
<<<<<<< HEAD
          end
          r_beat.data = r_data;
          if (r_cnt == ar_queue[0].len) begin
            r_beat.last = 1'b1;
            mon_r.last  = 1'b1;
          end
          axi_rsp_o.r = r_beat;
          axi_rsp_o.r_valid = 1'b1;
          mon_r.valid = 1'b1;
          mon_r.addr = addr;
          mon_r.data = r_beat.data;
          mon_r.id = r_beat.id;
          mon_r.user = ar_queue[0].user;
          mon_r.beat_count = r_cnt;
          #(AcqDelay - ApplDelay);
          while (!axi_req_i.r_ready) begin
            @(posedge clk_i);
            #(AcqDelay);
            mon_r = '0;
          end
          if (r_beat.last) begin
            r_cnt = 0;
            void'(ar_queue.pop_front());
          end else begin
            r_cnt++;
=======
>>>>>>> 71ed21a9
          end
        end
      join
    end

    // Assign the monitor output in the next clock cycle.  Rationale: We only know whether we are
    // writing until after `AcqDelay`.  This means we could only provide the monitoring output for
    // writes after `AcqDelay` in the same cycle, which is incompatible with ATI timing.  Thus, we
    // provide the monitoring output for writes (and for uniformity also for reads) in the next clock
    // cycle.
    initial begin
      mon_w_valid_o[i] = '0;
      mon_w_addr_o[i] = '0;
      mon_w_data_o[i] = '0;
      mon_w_id_o[i] = '0;
      mon_w_user_o[i] = '0;
      mon_w_beat_count_o[i] = '0;
      mon_w_last_o[i] = '0;
      mon_r_valid_o[i] = '0;
      mon_r_addr_o[i] = '0;
      mon_r_data_o[i] = '0;
      mon_r_id_o[i] = '0;
      mon_r_user_o[i] = '0;
      mon_r_beat_count_o[i] = '0;
      mon_r_last_o[i] = '0;
      wait (rst_ni);
      forever begin
        @(posedge clk_i);
        mon_w_valid_o[i] <= #(ApplDelay) mon_w[i].valid;
        mon_w_addr_o[i] <= #(ApplDelay) mon_w[i].addr;
        mon_w_data_o[i] <= #(ApplDelay) mon_w[i].data;
        mon_w_id_o[i] <= #(ApplDelay) mon_w[i].id;
        mon_w_user_o[i] <= #(ApplDelay) mon_w[i].user;
        mon_w_beat_count_o[i] <= #(ApplDelay) mon_w[i].beat_count;
        mon_w_last_o[i] <= #(ApplDelay) mon_w[i].last;
        mon_r_valid_o[i] <= #(ApplDelay) mon_r[i].valid;
        mon_r_addr_o[i] <= #(ApplDelay) mon_r[i].addr;
        mon_r_data_o[i] <= #(ApplDelay) mon_r[i].data;
        mon_r_id_o[i] <= #(ApplDelay) mon_r[i].id;
        mon_r_user_o[i] <= #(ApplDelay) mon_r[i].user;
        mon_r_beat_count_o[i] <= #(ApplDelay) mon_r[i].beat_count;
        mon_r_last_o[i] <= #(ApplDelay) mon_r[i].last;
      end
    end
  end

  // Parameter Assertions
  initial begin
    assert (AddrWidth != 0)
    else $fatal("AddrWidth must be non-zero!", 1);
    assert (DataWidth != 0)
    else $fatal("DataWidth must be non-zero!", 1);
    assert (IdWidth != 0)
    else $fatal("IdWidth must be non-zero!", 1);
    assert (UserWidth != 0)
    else $fatal("UserWidth must be non-zero!", 1);
  end

endmodule


`include "axi/assign.svh"

/// Interface variant of [`axi_sim_mem`](module.axi_sim_mem).
///
/// See the documentation of the main module for the definition of ports and parameters.
module axi_sim_mem_intf #(
  parameter int unsigned AXI_ADDR_WIDTH = 32'd0,
  parameter int unsigned AXI_DATA_WIDTH = 32'd0,
  parameter int unsigned AXI_ID_WIDTH = 32'd0,
  parameter int unsigned AXI_USER_WIDTH = 32'd0,
  parameter bit WARN_UNINITIALIZED = 1'b0,
  parameter UNINITIALIZED_DATA = "undefined",
  parameter bit ClearErrOnAccess = 1'b0,
  parameter time APPL_DELAY = 0ps,
  parameter time ACQ_DELAY = 0ps
) (
  input  logic                               clk_i,
  input  logic                               rst_ni,
         AXI_BUS.Slave                       axi_slv,
  output logic                               mon_w_valid_o,
  output logic          [AXI_ADDR_WIDTH-1:0] mon_w_addr_o,
  output logic          [AXI_DATA_WIDTH-1:0] mon_w_data_o,
  output logic          [  AXI_ID_WIDTH-1:0] mon_w_id_o,
  output logic          [AXI_USER_WIDTH-1:0] mon_w_user_o,
  output axi_pkg::len_t                      mon_w_beat_count_o,
  output logic                               mon_w_last_o,
  output logic                               mon_r_valid_o,
  output logic          [AXI_ADDR_WIDTH-1:0] mon_r_addr_o,
  output logic          [AXI_DATA_WIDTH-1:0] mon_r_data_o,
  output logic          [  AXI_ID_WIDTH-1:0] mon_r_id_o,
  output logic          [AXI_USER_WIDTH-1:0] mon_r_user_o,
  output axi_pkg::len_t                      mon_r_beat_count_o,
  output logic                               mon_r_last_o
);
<<<<<<< HEAD

  typedef logic [AXI_ADDR_WIDTH-1:0] axi_addr_t;
  typedef logic [AXI_DATA_WIDTH-1:0] axi_data_t;
  typedef logic [AXI_ID_WIDTH-1:0] axi_id_t;
=======
  
  typedef logic [AXI_ADDR_WIDTH-1:0]   axi_addr_t;
  typedef logic [AXI_DATA_WIDTH-1:0]   axi_data_t;
  typedef logic [AXI_ID_WIDTH-1:0]     axi_id_t;
>>>>>>> 71ed21a9
  typedef logic [AXI_DATA_WIDTH/8-1:0] axi_strb_t;
  typedef logic [AXI_USER_WIDTH-1:0] axi_user_t;
  `AXI_TYPEDEF_ALL(axi, axi_addr_t, axi_id_t, axi_data_t, axi_strb_t, axi_user_t)

  axi_req_t  axi_req;
  axi_resp_t axi_rsp;

  `AXI_ASSIGN_TO_REQ(axi_req, axi_slv)
  `AXI_ASSIGN_FROM_RESP(axi_slv, axi_rsp)

  axi_sim_mem #(
    .AddrWidth        (AXI_ADDR_WIDTH),
    .DataWidth        (AXI_DATA_WIDTH),
    .IdWidth          (AXI_ID_WIDTH),
    .UserWidth        (AXI_USER_WIDTH),
    .axi_req_t        (axi_req_t),
    .axi_rsp_t        (axi_resp_t),
    .WarnUninitialized(WARN_UNINITIALIZED),
    .UninitializedData(UNINITIALIZED_DATA),
    .ClearErrOnAccess (ClearErrOnAccess),
    .ApplDelay        (APPL_DELAY),
    .AcqDelay         (ACQ_DELAY)
  ) i_sim_mem (
    .clk_i,
    .rst_ni,
    .axi_req_i(axi_req),
    .axi_rsp_o(axi_rsp),
    .mon_w_valid_o,
    .mon_w_addr_o,
    .mon_w_data_o,
    .mon_w_id_o,
    .mon_w_user_o,
    .mon_w_beat_count_o,
    .mon_w_last_o,
    .mon_r_valid_o,
    .mon_r_addr_o,
    .mon_r_data_o,
    .mon_r_id_o,
    .mon_r_user_o,
    .mon_r_beat_count_o,
    .mon_r_last_o
  );

endmodule

/// Mutliport interface variant of [`axi_sim_mem`](module.axi_sim_mem).
///
/// See the documentation of the main module for the definition of ports and parameters.
module axi_sim_mem_multiport_intf #(
  parameter int unsigned AXI_ADDR_WIDTH = 32'd0,
  parameter int unsigned AXI_DATA_WIDTH = 32'd0,
  parameter int unsigned AXI_ID_WIDTH = 32'd0,
  parameter int unsigned AXI_USER_WIDTH = 32'd0,
  parameter int unsigned NUM_PORTS = 32'd1,
  parameter bit WARN_UNINITIALIZED = 1'b0,
  parameter UNINITIALIZED_DATA = "undefined",
  parameter bit ClearErrOnAccess = 1'b0,
  parameter time APPL_DELAY = 0ps,
  parameter time ACQ_DELAY = 0ps
) (
  input  logic                      clk_i,
  input  logic                      rst_ni,
  AXI_BUS.Slave                     axi_slv[NUM_PORTS],
  output logic [NUM_PORTS-1:0]                     mon_w_valid_o,
  output logic [NUM_PORTS-1:0][AXI_ADDR_WIDTH-1:0] mon_w_addr_o,
  output logic [NUM_PORTS-1:0][AXI_DATA_WIDTH-1:0] mon_w_data_o,
  output logic [NUM_PORTS-1:0][AXI_ID_WIDTH-1:0]   mon_w_id_o,
  output logic [NUM_PORTS-1:0][AXI_USER_WIDTH-1:0] mon_w_user_o,
  output axi_pkg::len_t [NUM_PORTS-1:0]            mon_w_beat_count_o,
  output logic [NUM_PORTS-1:0]                     mon_w_last_o,
  output logic [NUM_PORTS-1:0]                     mon_r_valid_o,
  output logic [NUM_PORTS-1:0][AXI_ADDR_WIDTH-1:0] mon_r_addr_o,
  output logic [NUM_PORTS-1:0][AXI_DATA_WIDTH-1:0] mon_r_data_o,
  output logic [NUM_PORTS-1:0][AXI_ID_WIDTH-1:0]   mon_r_id_o,
  output logic [NUM_PORTS-1:0][AXI_USER_WIDTH-1:0] mon_r_user_o,
  output axi_pkg::len_t [NUM_PORTS-1:0]            mon_r_beat_count_o,
  output logic [NUM_PORTS-1:0]                     mon_r_last_o
);

  typedef logic [AXI_ADDR_WIDTH-1:0]   axi_addr_t;
  typedef logic [AXI_DATA_WIDTH-1:0]   axi_data_t;
  typedef logic [AXI_ID_WIDTH-1:0]     axi_id_t;
  typedef logic [AXI_DATA_WIDTH/8-1:0] axi_strb_t;
  typedef logic [AXI_USER_WIDTH-1:0]   axi_user_t;
  `AXI_TYPEDEF_ALL(axi, axi_addr_t, axi_id_t, axi_data_t, axi_strb_t, axi_user_t)

  axi_req_t  [NUM_PORTS-1:0] axi_req;
  axi_resp_t [NUM_PORTS-1:0] axi_rsp;

  for (genvar i = 0; i < NUM_PORTS; i++) begin
    `AXI_ASSIGN_TO_REQ(axi_req[i], axi_slv[i])
    `AXI_ASSIGN_FROM_RESP(axi_slv[i], axi_rsp[i])
  end

  axi_sim_mem #(
    .AddrWidth          (AXI_ADDR_WIDTH),
    .DataWidth          (AXI_DATA_WIDTH),
    .IdWidth            (AXI_ID_WIDTH),
    .UserWidth          (AXI_USER_WIDTH),
    .NumPorts           (NUM_PORTS),
    .axi_req_t          (axi_req_t),
    .axi_rsp_t          (axi_resp_t),
    .WarnUninitialized  (WARN_UNINITIALIZED),
    .UninitializedData  (UNINITIALIZED_DATA),
    .ClearErrOnAccess   (ClearErrOnAccess),
    .ApplDelay          (APPL_DELAY),
    .AcqDelay           (ACQ_DELAY)
  ) i_sim_mem (
    .clk_i,
    .rst_ni,
    .axi_req_i (axi_req),
    .axi_rsp_o (axi_rsp),
    .mon_w_valid_o,
    .mon_w_addr_o,
    .mon_w_data_o,
    .mon_w_id_o,
    .mon_w_user_o,
    .mon_w_beat_count_o,
    .mon_w_last_o,
    .mon_r_valid_o,
    .mon_r_addr_o,
    .mon_r_data_o,
    .mon_r_id_o,
    .mon_r_user_o,
    .mon_r_beat_count_o,
    .mon_r_last_o
  );

endmodule<|MERGE_RESOLUTION|>--- conflicted
+++ resolved
@@ -58,43 +58,6 @@
   /// Active-low reset
   input  logic                          rst_ni,
   /// AXI4 request struct
-<<<<<<< HEAD
-  input  axi_req_t                      axi_req_i,
-  /// AXI4 response struct
-  output axi_rsp_t                      axi_rsp_o,
-  /// Memory monitor write valid.  All `mon_w_*` outputs are only valid if this signal is high.
-  /// A write to the memory is visible on the `mon_w_*` outputs in the clock cycle after it has
-  /// happened.
-  output logic                          mon_w_valid_o,
-  /// Memory monitor write address
-  output logic          [AddrWidth-1:0] mon_w_addr_o,
-  /// Memory monitor write data
-  output logic          [DataWidth-1:0] mon_w_data_o,
-  /// Memory monitor write ID
-  output logic          [  IdWidth-1:0] mon_w_id_o,
-  /// Memory monitor write user
-  output logic          [UserWidth-1:0] mon_w_user_o,
-  /// Memory monitor write beat count
-  output axi_pkg::len_t                 mon_w_beat_count_o,
-  /// Memory monitor write last
-  output logic                          mon_w_last_o,
-  /// Memory monitor read valid.  All `mon_r_*` outputs are only valid if this signal is high.
-  /// A read from the memory is visible on the `mon_w_*` outputs in the clock cycle after it has
-  /// happened.
-  output logic                          mon_r_valid_o,
-  /// Memory monitor read address
-  output logic          [AddrWidth-1:0] mon_r_addr_o,
-  /// Memory monitor read data
-  output logic          [DataWidth-1:0] mon_r_data_o,
-  /// Memory monitor read ID
-  output logic          [  IdWidth-1:0] mon_r_id_o,
-  /// Memory monitor read user
-  output logic          [UserWidth-1:0] mon_r_user_o,
-  /// Memory monitor read beat count
-  output axi_pkg::len_t                 mon_r_beat_count_o,
-  /// Memory monitor read last
-  output logic                          mon_r_last_o
-=======
   input  axi_req_t [NumPorts-1:0] axi_req_i,
   /// AXI4 response struct
   output axi_rsp_t [NumPorts-1:0] axi_rsp_o,
@@ -130,7 +93,6 @@
   output axi_pkg::len_t [NumPorts-1:0]       mon_r_beat_count_o,
   /// Memory monitor read last
   output logic [NumPorts-1:0]                mon_r_last_o
->>>>>>> 71ed21a9
 );
 
   localparam int unsigned StrbWidth = DataWidth / 8;
@@ -155,94 +117,14 @@
     logic                 last;
   } monitor_t;
 
-<<<<<<< HEAD
-  monitor_t mon_w, mon_r;
-  logic [7:0] mem[addr_t];
-=======
   monitor_t [NumPorts-1:0] mon_w, mon_r;
   logic [7:0]     mem[addr_t];
->>>>>>> 71ed21a9
   axi_pkg::resp_t rerr[addr_t] = '{default: axi_pkg::RESP_OKAY};
   axi_pkg::resp_t werr[addr_t] = '{default: axi_pkg::RESP_OKAY};
 
   // error happened in write burst
   axi_pkg::resp_t [NumPorts-1:0] error_happened = axi_pkg::RESP_OKAY;
 
-<<<<<<< HEAD
-  initial begin
-    automatic ar_t ar_queue[$];
-    automatic aw_t aw_queue[$];
-    automatic b_t  b_queue [$];
-    automatic shortint unsigned r_cnt = 0, w_cnt = 0;
-    axi_rsp_o = '0;
-    // Monitor interface
-    mon_w = '0;
-    mon_r = '0;
-    wait (rst_ni);
-    fork
-      // AW
-      forever begin
-        @(posedge clk_i);
-        #(ApplDelay);
-        axi_rsp_o.aw_ready = 1'b1;
-        #(AcqDelay - ApplDelay);
-        if (axi_req_i.aw_valid) begin
-          automatic aw_t aw = axi_req_i.aw;
-          aw_queue.push_back(aw);
-        end
-      end
-      // W
-      forever begin
-        @(posedge clk_i);
-        #(ApplDelay);
-        axi_rsp_o.w_ready = 1'b0;
-        mon_w = '0;
-        if (aw_queue.size() != 0) begin
-          axi_rsp_o.w_ready = 1'b1;
-          #(AcqDelay - ApplDelay);
-          if (axi_req_i.w_valid) begin
-            automatic axi_pkg::burst_t burst = aw_queue[0].burst;
-            automatic axi_pkg::len_t len = aw_queue[0].len;
-            automatic axi_pkg::size_t size = aw_queue[0].size;
-            automatic addr_t addr = axi_pkg::beat_addr(aw_queue[0].addr, size, len, burst, w_cnt);
-            mon_w.valid = 1'b1;
-            mon_w.addr = addr;
-            mon_w.data = axi_req_i.w.data;
-            mon_w.id = aw_queue[0].id;
-            mon_w.user = aw_queue[0].user;
-            mon_w.beat_count = w_cnt;
-            for (
-              shortint unsigned i_byte = axi_pkg::beat_lower_byte(
-                aw_queue[0].addr, size, len, burst, StrbWidth, w_cnt
-              );
-              i_byte <= axi_pkg::beat_upper_byte(
-                aw_queue[0].addr, size, len, burst, StrbWidth, w_cnt
-              );
-              i_byte++
-            ) begin
-              if (axi_req_i.w.strb[i_byte]) begin
-                automatic addr_t byte_addr = (addr / StrbWidth) * StrbWidth + i_byte;
-                mem[byte_addr] = axi_req_i.w.data[i_byte*8+:8];
-                error_happened = axi_pkg::resp_precedence(werr[byte_addr], error_happened);
-                if (ClearErrOnAccess) werr[byte_addr] = axi_pkg::RESP_OKAY;
-              end
-            end
-            if (w_cnt == aw_queue[0].len) begin
-              automatic b_t b_beat = '0;
-              assert (axi_req_i.w.last)
-              else $error("Expected last beat of W burst!");
-              b_beat.id   = aw_queue[0].id;
-              b_beat.resp = error_happened;
-              b_queue.push_back(b_beat);
-              w_cnt = 0;
-              mon_w.last = 1'b1;
-              error_happened = axi_pkg::RESP_OKAY;
-              void'(aw_queue.pop_front());
-            end else begin
-              assert (!axi_req_i.w.last)
-              else $error("Did not expect last beat of W burst!");
-              w_cnt++;
-=======
   for (genvar i = 0; i < NumPorts; i++) begin
     initial begin
       automatic ar_t ar_queue[$];
@@ -327,7 +209,6 @@
             #(AcqDelay - ApplDelay);
             if (axi_req_i[i].b_ready) begin
               void'(b_queue.pop_front());
->>>>>>> 71ed21a9
             end
           end
         end
@@ -342,59 +223,6 @@
             ar_queue.push_back(ar);
           end
         end
-<<<<<<< HEAD
-      end
-      // AR
-      forever begin
-        @(posedge clk_i);
-        #(ApplDelay);
-        axi_rsp_o.ar_ready = 1'b1;
-        #(AcqDelay - ApplDelay);
-        if (axi_req_i.ar_valid) begin
-          automatic ar_t ar = axi_req_i.ar;
-          ar_queue.push_back(ar);
-        end
-      end
-      // R
-      forever begin
-        @(posedge clk_i);
-        #(ApplDelay);
-        axi_rsp_o.r_valid = 1'b0;
-        mon_r = '0;
-        if (ar_queue.size() != 0) begin
-          automatic axi_pkg::burst_t burst = ar_queue[0].burst;
-          automatic axi_pkg::len_t len = ar_queue[0].len;
-          automatic axi_pkg::size_t size = ar_queue[0].size;
-          automatic addr_t addr = axi_pkg::beat_addr(ar_queue[0].addr, size, len, burst, r_cnt);
-          automatic r_t r_beat = '0;
-          automatic data_t r_data = 'x;  // compatibility reasons
-          r_beat.data = 'x;
-          r_beat.id   = ar_queue[0].id;
-          r_beat.resp = axi_pkg::RESP_OKAY;
-          for (
-            shortint unsigned i_byte = axi_pkg::beat_lower_byte(
-              ar_queue[0].addr, size, len, burst, StrbWidth, r_cnt
-            );
-            i_byte <= axi_pkg::beat_upper_byte(
-              ar_queue[0].addr, size, len, burst, StrbWidth, r_cnt
-            );
-            i_byte++
-          ) begin
-            automatic addr_t byte_addr = (addr / StrbWidth) * StrbWidth + i_byte;
-            if (!mem.exists(byte_addr)) begin
-              if (WarnUninitialized) begin
-                $warning("Access to non-initialized byte at address 0x%016x by ID 0x%x.",
-                         byte_addr, r_beat.id);
-              end
-              case (UninitializedData)
-                "random": r_data[i_byte*8+:8] = $urandom;
-                "ones":   r_data[i_byte*8+:8] = '1;
-                "zeros":  r_data[i_byte*8+:8] = '0;
-                default:  r_data[i_byte*8+:8] = 'x;
-              endcase
-            end else begin
-              r_data[i_byte*8+:8] = mem[byte_addr];
-=======
         // R
         forever begin
           @(posedge clk_i);
@@ -438,7 +266,6 @@
               if (ClearErrOnAccess & axi_req_i[i].r_ready) begin
                 rerr[byte_addr] = axi_pkg::RESP_OKAY;
               end
->>>>>>> 71ed21a9
             end
             r_beat.data = r_data;
             if (r_cnt == ar_queue[0].len) begin
@@ -465,34 +292,6 @@
             end else begin
               r_cnt++;
             end
-<<<<<<< HEAD
-          end
-          r_beat.data = r_data;
-          if (r_cnt == ar_queue[0].len) begin
-            r_beat.last = 1'b1;
-            mon_r.last  = 1'b1;
-          end
-          axi_rsp_o.r = r_beat;
-          axi_rsp_o.r_valid = 1'b1;
-          mon_r.valid = 1'b1;
-          mon_r.addr = addr;
-          mon_r.data = r_beat.data;
-          mon_r.id = r_beat.id;
-          mon_r.user = ar_queue[0].user;
-          mon_r.beat_count = r_cnt;
-          #(AcqDelay - ApplDelay);
-          while (!axi_req_i.r_ready) begin
-            @(posedge clk_i);
-            #(AcqDelay);
-            mon_r = '0;
-          end
-          if (r_beat.last) begin
-            r_cnt = 0;
-            void'(ar_queue.pop_front());
-          end else begin
-            r_cnt++;
-=======
->>>>>>> 71ed21a9
           end
         end
       join
@@ -588,17 +387,10 @@
   output axi_pkg::len_t                      mon_r_beat_count_o,
   output logic                               mon_r_last_o
 );
-<<<<<<< HEAD
-
-  typedef logic [AXI_ADDR_WIDTH-1:0] axi_addr_t;
-  typedef logic [AXI_DATA_WIDTH-1:0] axi_data_t;
-  typedef logic [AXI_ID_WIDTH-1:0] axi_id_t;
-=======
   
   typedef logic [AXI_ADDR_WIDTH-1:0]   axi_addr_t;
   typedef logic [AXI_DATA_WIDTH-1:0]   axi_data_t;
   typedef logic [AXI_ID_WIDTH-1:0]     axi_id_t;
->>>>>>> 71ed21a9
   typedef logic [AXI_DATA_WIDTH/8-1:0] axi_strb_t;
   typedef logic [AXI_USER_WIDTH-1:0] axi_user_t;
   `AXI_TYPEDEF_ALL(axi, axi_addr_t, axi_id_t, axi_data_t, axi_strb_t, axi_user_t)
